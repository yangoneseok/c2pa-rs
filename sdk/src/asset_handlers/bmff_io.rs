--- conflicted
+++ resolved
@@ -27,13 +27,8 @@
 use crate::{
     assertions::{BmffMerkleMap, ExclusionsMap},
     asset_io::{
-<<<<<<< HEAD
-        rename_or_copy, AssetIO, AssetPatch, CAIRead, CAIReadWrite, CAIReader, CAIWriter,
+        rename_or_move, AssetIO, AssetPatch, CAIRead, CAIReadWrite, CAIReader, CAIWriter,
         FragmentIO, HashObjectPositions, RemoteRefEmbed, RemoteRefEmbedType,
-=======
-        rename_or_move, AssetIO, AssetPatch, CAIRead, CAIReadWrite, CAIReader, CAIWriter,
-        HashObjectPositions, RemoteRefEmbed, RemoteRefEmbedType,
->>>>>>> fc4aa17f
     },
     error::{Error, Result},
     utils::{
@@ -2027,7 +2022,7 @@
         )?;
 
         // copy temp file to asset
-        rename_or_copy(temp_file, asset_path)
+        rename_or_move(temp_file, asset_path)
     }
 }
 
