--- conflicted
+++ resolved
@@ -1,17 +1,13 @@
 [package]
 name = "c2pa"
-<<<<<<< HEAD
-version = "0.32.4-nightly+2024-06-25-33cdc97"
-=======
 version = "0.32.5-nightly+2024-07-02-21fd0e0"
->>>>>>> 1d162993
 description = "Rust SDK for C2PA (Coalition for Content Provenance and Authenticity) implementors"
 authors = [
-	"Maurice Fisher <mfisher@adobe.com>",
-	"Gavin Peacock <gpeacock@adobe.com>",
-	"Eric Scouten <scouten@adobe.com>",
-	"Leonard Rosenthol <lrosenth@adobe.com>",
-	"Dave Kozma <dkozma@adobe.com>",
+  "Maurice Fisher <mfisher@adobe.com>",
+  "Gavin Peacock <gpeacock@adobe.com>",
+  "Eric Scouten <scouten@adobe.com>",
+  "Leonard Rosenthol <lrosenth@adobe.com>",
+  "Dave Kozma <dkozma@adobe.com>",
 ]
 license = "MIT OR Apache-2.0"
 documentation = "https://docs.rs/c2pa"
@@ -77,16 +73,16 @@
 byteorder = { version = "1.4.3", default-features = false }
 byteordered = "0.6.0"
 chrono = { version = "0.4.27", default-features = false, features = [
-	"serde",
-	"wasmbind",
+  "serde",
+  "wasmbind",
 ] }
 ciborium = "0.2.0"
 config = { version = "0.14.0", default-features = false, features = [
-	"json",
-	"json5",
-	"toml",
-	"ron",
-	"ini",
+  "json",
+  "json5",
+  "toml",
+  "ron",
+  "ini",
 ] }
 conv = "0.3.3"
 coset = "0.3.1"
@@ -125,7 +121,7 @@
 tempfile = "3.10.1"
 thiserror = "1.0.61"
 treeline = "0.1.0"
-url = "2.2.2, <2.5.1"  # Can't use 2.5.1 or newer until new license is reviewed.
+url = "2.2.2, <2.5.1"                                                    # Can't use 2.5.1 or newer until new license is reviewed.
 uuid = { version = "1.3.1", features = ["serde", "v4", "wasm-bindgen"] }
 x509-parser = "0.15.1"
 x509-certificate = "0.19.0"
@@ -134,8 +130,8 @@
 [target.'cfg(not(target_arch = "wasm32"))'.dependencies]
 ureq = "2.4.0"
 image = { version = "0.24.7", default-features = false, features = [
-	"jpeg",
-	"png",
+  "jpeg",
+  "png",
 ], optional = true }
 instant = "0.1.12"
 openssl = { version = "0.10.61", features = ["vendored"], optional = true }
@@ -154,18 +150,18 @@
 wasm-bindgen = "0.2.83"
 wasm-bindgen-futures = "0.4.31"
 web-sys = { version = "0.3.58", features = [
-	"Crypto",
-	"SubtleCrypto",
-	"CryptoKey",
-	"Window",
-	"WorkerGlobalScope",
+  "Crypto",
+  "SubtleCrypto",
+  "CryptoKey",
+  "Window",
+  "WorkerGlobalScope",
 ] }
 
 [dev-dependencies]
 anyhow = "1.0.40"
 mockall = "0.11.2"
 c2pa = { path = ".", features = [
-	"unstable_api",
+  "unstable_api",
 ] } # allow integration tests to use the new API
 jumbf = "0.4.0"
 
